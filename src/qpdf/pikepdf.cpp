--- conflicted
+++ resolved
@@ -94,12 +94,9 @@
 
     // -- Support objects (alphabetize order) --
     init_annotation(m);
+    init_embeddedfiles(m);
     init_page(m);
-<<<<<<< HEAD
     init_rectangle(m);
-=======
-    init_embeddedfiles(m);
->>>>>>> eef92650
 
     // -- Module level functions --
     m.def("utf8_to_pdf_doc", [](py::str utf8, char unknown) {
