--- conflicted
+++ resolved
@@ -186,8 +186,6 @@
         form1 = pdf.pages[0].Resources.XObject.Form1
         instructions = parse_content_stream(form1)
         assert instructions[0][1] == Operator('cm')
-<<<<<<< HEAD
-=======
 
 
 def test_parse_results(resources):
@@ -202,7 +200,6 @@
         for cmd in cmds:
             if isinstance(cmd, _qpdf.ContentStreamInlineImage):
                 assert cmd.operator == Operator("INLINE IMAGE")
->>>>>>> 9b9aaf5c
 
 
 def test_unparse_interpret_operator():
